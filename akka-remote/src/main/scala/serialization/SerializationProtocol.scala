/**
 * Copyright (C) 2009-2010 Scalable Solutions AB <http://scalablesolutions.se>
 */

package se.scalablesolutions.akka.serialization

import se.scalablesolutions.akka.stm.global._
import se.scalablesolutions.akka.stm.TransactionManagement._
import se.scalablesolutions.akka.stm.TransactionManagement
<<<<<<< HEAD
import se.scalablesolutions.akka.remote.protocol.RemoteProtocol._
import se.scalablesolutions.akka.remote.{RemoteServer, MessageSerializer}
=======
import se.scalablesolutions.akka.dispatch.MessageInvocation
import se.scalablesolutions.akka.remote.{RemoteServer, RemoteRequestProtocolIdFactory, MessageSerializer}
>>>>>>> 75d148cc
import se.scalablesolutions.akka.remote.protocol.RemoteProtocol.{ActorType => ActorTypeProtocol, _}
import ActorTypeProtocol._
import se.scalablesolutions.akka.config.{AllForOneStrategy, OneForOneStrategy, FaultHandlingStrategy}
import se.scalablesolutions.akka.config.ScalaConfig._
import se.scalablesolutions.akka.actor.{uuidFrom,newUuid}
import com.google.protobuf.ByteString
import se.scalablesolutions.akka.actor._

/**
 * Type class definition for Actor Serialization
 */
trait FromBinary[T <: Actor] {
  def fromBinary(bytes: Array[Byte], act: T): T
}

trait ToBinary[T <: Actor] {
  def toBinary(t: T): Array[Byte]
}

// client needs to implement Format[] for the respective actor
trait Format[T <: Actor] extends FromBinary[T] with ToBinary[T]

/**
 * A default implementation for a stateless actor
 *
 * Create a Format object with the client actor as the implementation of the type class
 *
 * <pre>
 * object BinaryFormatMyStatelessActor  {
 *   implicit object MyStatelessActorFormat extends StatelessActorFormat[MyStatelessActor]
 * }
 * </pre>
 */
trait StatelessActorFormat[T <: Actor] extends Format[T] {
  def fromBinary(bytes: Array[Byte], act: T) = act

  def toBinary(ac: T) = Array.empty[Byte]
}

/**
 * A default implementation of the type class for a Format that specifies a serializer
 *
 * Create a Format object with the client actor as the implementation of the type class and
 * a serializer object
 *
 * <pre>
 * object BinaryFormatMyJavaSerializableActor  {
 *   implicit object MyJavaSerializableActorFormat extends SerializerBasedActorFormat[MyJavaSerializableActor]  {
 *     val serializer = Serializer.Java
 * }
 * }
 * </pre>
 */
trait SerializerBasedActorFormat[T <: Actor] extends Format[T] {
  val serializer: Serializer

  def fromBinary(bytes: Array[Byte], act: T) = serializer.fromBinary(bytes, Some(act.self.actorClass)).asInstanceOf[T]

  def toBinary(ac: T) = serializer.toBinary(ac)
}

/**
 * Module for local actor serialization.
 */
object ActorSerialization {
  def fromBinary[T <: Actor](bytes: Array[Byte])(implicit format: Format[T]): ActorRef =
    fromBinaryToLocalActorRef(bytes, format)

  def toBinary[T <: Actor](a: ActorRef, serializeMailBox: Boolean = true)(implicit format: Format[T]): Array[Byte] =
    toSerializedActorRefProtocol(a, format, serializeMailBox).toByteArray

  // wrapper for implicits to be used by Java
  def fromBinaryJ[T <: Actor](bytes: Array[Byte], format: Format[T]): ActorRef =
    fromBinary(bytes)(format)

  // wrapper for implicits to be used by Java
  def toBinaryJ[T <: Actor](a: ActorRef, format: Format[T], srlMailBox: Boolean = true): Array[Byte] =
    toBinary(a, srlMailBox)(format)

  private[akka] def toSerializedActorRefProtocol[T <: Actor](
    actorRef: ActorRef, format: Format[T], serializeMailBox: Boolean = true): SerializedActorRefProtocol = {
    val lifeCycleProtocol: Option[LifeCycleProtocol] = {
      def setScope(builder: LifeCycleProtocol.Builder, scope: Scope) = scope match {
        case Permanent => builder.setLifeCycle(LifeCycleType.PERMANENT)
        case Temporary => builder.setLifeCycle(LifeCycleType.TEMPORARY)
      }
      val builder = LifeCycleProtocol.newBuilder
      actorRef.lifeCycle match {
        case Some(LifeCycle(scope)) =>
          setScope(builder, scope)
          Some(builder.build)
        case None => None
      }
    }

    val originalAddress = AddressProtocol.newBuilder
        .setHostname(actorRef.homeAddress.getHostName)
        .setPort(actorRef.homeAddress.getPort)
        .build

    val builder = SerializedActorRefProtocol.newBuilder
<<<<<<< HEAD
      .setUuid(UuidProtocol.newBuilder.setHigh(actorRef.uuid.getTime).setLow(actorRef.uuid.getClockSeqAndNode).build)
      .setId(actorRef.id)
      .setActorClassname(actorRef.actorClass.getName)
      .setOriginalAddress(originalAddress)
      .setIsTransactor(actorRef.isTransactor)
      .setTimeout(actorRef.timeout)
=======
        .setUuid(actorRef.uuid)
        .setId(actorRef.id)
        .setActorClassname(actorRef.actorClass.getName)
        .setOriginalAddress(originalAddress)
        .setIsTransactor(actorRef.isTransactor)
        .setTimeout(actorRef.timeout)

    if (serializeMailBox == true) {
      val messages = 
        actorRef.mailbox match {
          case q: java.util.Queue[MessageInvocation] =>
            val l = new scala.collection.mutable.ListBuffer[MessageInvocation]
            val it = q.iterator
            while (it.hasNext == true) l += it.next
            l
        }

      val requestProtocols = 
        messages.map(m =>
          RemoteActorSerialization.createRemoteRequestProtocolBuilder(
            actorRef,
            m.message,
            false,
            actorRef.getSender,
            None,
            ActorType.ScalaActor).build)

      requestProtocols.foreach(rp => builder.addMessages(rp))
    }
>>>>>>> 75d148cc

    actorRef.receiveTimeout.foreach(builder.setReceiveTimeout(_))
    builder.setActorInstance(ByteString.copyFrom(format.toBinary(actorRef.actor.asInstanceOf[T])))
    lifeCycleProtocol.foreach(builder.setLifeCycle(_))
    actorRef.supervisor.foreach(s => builder.setSupervisor(RemoteActorSerialization.toRemoteActorRefProtocol(s)))
    // FIXME: how to serialize the hotswap PartialFunction ??
    //hotswap.foreach(builder.setHotswapStack(_))
    builder.build
  }

  private def fromBinaryToLocalActorRef[T <: Actor](bytes: Array[Byte], format: Format[T]): ActorRef =
    fromProtobufToLocalActorRef(SerializedActorRefProtocol.newBuilder.mergeFrom(bytes).build, format, None)

  private[akka] def fromProtobufToLocalActorRef[T <: Actor](
      protocol: SerializedActorRefProtocol, format: Format[T], loader: Option[ClassLoader]): ActorRef = {
    Actor.log.debug("Deserializing SerializedActorRefProtocol to LocalActorRef:\n" + protocol)

    val serializer =
    if (format.isInstanceOf[SerializerBasedActorFormat[_]])
      Some(format.asInstanceOf[SerializerBasedActorFormat[_]].serializer)
    else None

    val lifeCycle =
    if (protocol.hasLifeCycle) {
      val lifeCycleProtocol = protocol.getLifeCycle
      Some(if (lifeCycleProtocol.getLifeCycle == LifeCycleType.PERMANENT) LifeCycle(Permanent)
      else if (lifeCycleProtocol.getLifeCycle == LifeCycleType.TEMPORARY) LifeCycle(Temporary)
      else throw new IllegalActorStateException("LifeCycle type is not valid: " + lifeCycleProtocol.getLifeCycle))
    } else None

    val supervisor =
    if (protocol.hasSupervisor)
      Some(RemoteActorSerialization.fromProtobufToRemoteActorRef(protocol.getSupervisor, loader))
    else None

    val hotswap =
    if (serializer.isDefined && protocol.hasHotswapStack) Some(serializer.get
        .fromBinary(protocol.getHotswapStack.toByteArray, Some(classOf[PartialFunction[Any, Unit]]))
        .asInstanceOf[PartialFunction[Any, Unit]])
    else None

    val classLoader = loader.getOrElse(getClass.getClassLoader)

    val factory = () => {
      val actorClass = classLoader.loadClass(protocol.getActorClassname)
      if (format.isInstanceOf[SerializerBasedActorFormat[_]])
        format.asInstanceOf[SerializerBasedActorFormat[_]].serializer.fromBinary(
          protocol.getActorInstance.toByteArray, Some(actorClass)).asInstanceOf[Actor]
      else actorClass.newInstance.asInstanceOf[Actor]
    }

    val ar = new LocalActorRef(
      uuidFrom(protocol.getUuid.getHigh,protocol.getUuid.getLow),
      protocol.getId,
      protocol.getOriginalAddress.getHostname,
      protocol.getOriginalAddress.getPort,
      if (protocol.hasIsTransactor) protocol.getIsTransactor else false,
      if (protocol.hasTimeout) protocol.getTimeout else Actor.TIMEOUT,
      if (protocol.hasReceiveTimeout) Some(protocol.getReceiveTimeout) else None,
      lifeCycle,
      supervisor,
      hotswap,
      classLoader, // TODO: should we fall back to getClass.getClassLoader?
      factory)

    val messages = protocol.getMessagesList.toArray.toList.asInstanceOf[List[RemoteRequestProtocol]]
    messages.foreach(message => ar ! MessageSerializer.deserialize(message.getMessage))

    if (format.isInstanceOf[SerializerBasedActorFormat[_]] == false)
      format.fromBinary(protocol.getActorInstance.toByteArray, ar.actor.asInstanceOf[T])
    ar
  }
}

object RemoteActorSerialization {
  /**
   * Deserializes a byte array (Array[Byte]) into an RemoteActorRef instance.
   */
  def fromBinaryToRemoteActorRef(bytes: Array[Byte]): ActorRef =
    fromProtobufToRemoteActorRef(RemoteActorRefProtocol.newBuilder.mergeFrom(bytes).build, None)

  /**
   * Deserializes a byte array (Array[Byte]) into an RemoteActorRef instance.
   */
  def fromBinaryToRemoteActorRef(bytes: Array[Byte], loader: ClassLoader): ActorRef =
    fromProtobufToRemoteActorRef(RemoteActorRefProtocol.newBuilder.mergeFrom(bytes).build, Some(loader))

  /**
   * Deserializes a RemoteActorRefProtocol Protocol Buffers (protobuf) Message into an RemoteActorRef instance.
   */
  private[akka] def fromProtobufToRemoteActorRef(protocol: RemoteActorRefProtocol, loader: Option[ClassLoader]): ActorRef = {
    Actor.log.debug("Deserializing RemoteActorRefProtocol to RemoteActorRef:\n" + protocol)
    RemoteActorRef(
      protocol.getClassOrServiceName,
      protocol.getActorClassname,
      protocol.getHomeAddress.getHostname,
      protocol.getHomeAddress.getPort,
      protocol.getTimeout,
      loader)
  }

  /**
   * Serializes the ActorRef instance into a Protocol Buffers (protobuf) Message.
   */
  def toRemoteActorRefProtocol(ar: ActorRef): RemoteActorRefProtocol = {
    import ar._
    val host = homeAddress.getHostName
    val port = homeAddress.getPort

    if (!registeredInRemoteNodeDuringSerialization) {
      Actor.log.debug("Register serialized Actor [%s] as remote @ [%s:%s]", actorClass.getName, host, port)
      RemoteServer.getOrCreateServer(homeAddress)
      RemoteServer.registerActorByUuid(homeAddress, uuid, ar)
      registeredInRemoteNodeDuringSerialization = true
    }

    RemoteActorRefProtocol.newBuilder
<<<<<<< HEAD
      .setClassOrServiceName(uuid.toString)
      .setActorClassname(actorClass.getName)
      .setHomeAddress(AddressProtocol.newBuilder.setHostname(host).setPort(port).build)
      .setTimeout(timeout)
      .build
=======
        .setUuid(uuid)
        .setActorClassname(actorClass.getName)
        .setHomeAddress(AddressProtocol.newBuilder.setHostname(host).setPort(port).build)
        .setTimeout(timeout)
        .build
>>>>>>> 75d148cc
  }

  def createRemoteRequestProtocolBuilder(
      actorRef: ActorRef,
      message: Any,
      isOneWay: Boolean,
      senderOption: Option[ActorRef],
      typedActorInfo: Option[Tuple2[String, String]],
      actorType: ActorType):
  RemoteRequestProtocol.Builder = {
    import actorRef._

    val actorInfoBuilder = ActorInfoProtocol.newBuilder
        .setUuid(UuidProtocol.newBuilder.setHigh(uuid.getTime).setLow(uuid.getClockSeqAndNode).build)
        .setId(actorRef.id)
        .setTarget(actorClassName)
        .setTimeout(timeout)

    typedActorInfo.foreach {
      typedActor =>
        actorInfoBuilder.setTypedActorInfo(
          TypedActorInfoProtocol.newBuilder
              .setInterface(typedActor._1)
              .setMethod(typedActor._2)
              .build)
    }

    actorType match {
      case ActorType.ScalaActor => actorInfoBuilder.setActorType(SCALA_ACTOR)
      case ActorType.TypedActor => actorInfoBuilder.setActorType(TYPED_ACTOR)
    }
    val actorInfo = actorInfoBuilder.build

    val requestBuilder = RemoteRequestProtocol.newBuilder
        .setUuid(UuidProtocol.newBuilder.setHigh(uuid.getTime).setLow(uuid.getClockSeqAndNode).build)
        .setMessage(MessageSerializer.serialize(message))
        .setActorInfo(actorInfo)
        .setIsOneWay(isOneWay)

    val id = registerSupervisorAsRemoteActor
    if (id.isDefined) requestBuilder.setSupervisorUuid(UuidProtocol.newBuilder.setHigh(id.get.getTime).setLow(id.get.getClockSeqAndNode).build)

<<<<<<< HEAD
    senderOption.foreach { sender =>
      RemoteServer.getOrCreateServer(sender.homeAddress).register(sender.uuid.toString, sender)
      requestBuilder.setSender(toRemoteActorRefProtocol(sender))
=======
    senderOption.foreach {
      sender =>
        RemoteServer.getOrCreateServer(sender.homeAddress).register(sender.uuid, sender)
        requestBuilder.setSender(toRemoteActorRefProtocol(sender))
>>>>>>> 75d148cc
    }
    requestBuilder
  }


}


/**
 * Module for local typed actor serialization.
 */
object TypedActorSerialization {

  def fromBinary[T <: Actor, U <: AnyRef](bytes: Array[Byte])(implicit format: Format[T]): U =
    fromBinaryToLocalTypedActorRef(bytes, format)

  def toBinary[T <: Actor](proxy: AnyRef)(implicit format: Format[T]): Array[Byte] = {
    toSerializedTypedActorRefProtocol(proxy, format).toByteArray
  }

  // wrapper for implicits to be used by Java
  def fromBinaryJ[T <: Actor, U <: AnyRef](bytes: Array[Byte], format: Format[T]): U =
    fromBinary(bytes)(format)

  // wrapper for implicits to be used by Java
  def toBinaryJ[T <: Actor](a: AnyRef, format: Format[T]): Array[Byte] =
    toBinary(a)(format)

  private def toSerializedTypedActorRefProtocol[T <: Actor](
      proxy: AnyRef, format: Format[T]): SerializedTypedActorRefProtocol = {

    val init = AspectInitRegistry.initFor(proxy)
    if (init == null) throw new IllegalArgumentException("Proxy for typed actor could not be found in AspectInitRegistry.")

    SerializedTypedActorRefProtocol.newBuilder
        .setActorRef(ActorSerialization.toSerializedActorRefProtocol(init.actorRef, format))
        .setInterfaceName(init.interfaceClass.getName)
        .build
  }

  private def fromBinaryToLocalTypedActorRef[T <: Actor, U <: AnyRef](bytes: Array[Byte], format: Format[T]): U =
    fromProtobufToLocalTypedActorRef(SerializedTypedActorRefProtocol.newBuilder.mergeFrom(bytes).build, format, None)

  private def fromProtobufToLocalTypedActorRef[T <: Actor, U <: AnyRef](
      protocol: SerializedTypedActorRefProtocol, format: Format[T], loader: Option[ClassLoader]): U = {
    Actor.log.debug("Deserializing SerializedTypedActorRefProtocol to LocalActorRef:\n" + protocol)
    val actorRef = ActorSerialization.fromProtobufToLocalActorRef(protocol.getActorRef, format, loader)
    val intfClass = toClass(loader, protocol.getInterfaceName)
    TypedActor.newInstance(intfClass, actorRef).asInstanceOf[U]
  }

  private[akka] def toClass[U <: AnyRef](loader: Option[ClassLoader], name: String): Class[U] = {
    val classLoader = loader.getOrElse(getClass.getClassLoader)
    val clazz = classLoader.loadClass(name)
    clazz.asInstanceOf[Class[U]]
  }
}

/**
 * Module for remote typed actor serialization.
 */
object RemoteTypedActorSerialization {
  /**
   * Deserializes a byte array (Array[Byte]) into an RemoteActorRef instance.
   */
  def fromBinaryToRemoteTypedActorRef[T <: AnyRef](bytes: Array[Byte]): T =
    fromProtobufToRemoteTypedActorRef(RemoteTypedActorRefProtocol.newBuilder.mergeFrom(bytes).build, None)

  /**
   * Deserializes a byte array (Array[Byte]) into a AW RemoteActorRef proxy.
   */
  def fromBinaryToRemoteTypedActorRef[T <: AnyRef](bytes: Array[Byte], loader: ClassLoader): T =
    fromProtobufToRemoteTypedActorRef(RemoteTypedActorRefProtocol.newBuilder.mergeFrom(bytes).build, Some(loader))

  /**
   * Serialize as AW RemoteActorRef proxy.
   */
  def toBinary[T <: Actor](proxy: AnyRef): Array[Byte] = {
    toRemoteTypedActorRefProtocol(proxy).toByteArray
  }

  /**
   * Deserializes a RemoteTypedActorRefProtocol Protocol Buffers (protobuf) Message into AW RemoteActorRef proxy.
   */
  private[akka] def fromProtobufToRemoteTypedActorRef[T](protocol: RemoteTypedActorRefProtocol, loader: Option[ClassLoader]): T = {
    Actor.log.debug("Deserializing RemoteTypedActorRefProtocol to AW RemoteActorRef proxy:\n" + protocol)
    val actorRef = RemoteActorSerialization.fromProtobufToRemoteActorRef(protocol.getActorRef, loader)
    val intfClass = TypedActorSerialization.toClass(loader, protocol.getInterfaceName)
    TypedActor.createProxyForRemoteActorRef(intfClass, actorRef).asInstanceOf[T]
  }

  /**
   * Serializes the AW TypedActor proxy into a Protocol Buffers (protobuf) Message.
   */
  def toRemoteTypedActorRefProtocol(proxy: AnyRef): RemoteTypedActorRefProtocol = {
    val init = AspectInitRegistry.initFor(proxy)
    RemoteTypedActorRefProtocol.newBuilder
        .setActorRef(RemoteActorSerialization.toRemoteActorRefProtocol(init.actorRef))
        .setInterfaceName(init.interfaceClass.getName)
        .build
  }

}<|MERGE_RESOLUTION|>--- conflicted
+++ resolved
@@ -7,13 +7,8 @@
 import se.scalablesolutions.akka.stm.global._
 import se.scalablesolutions.akka.stm.TransactionManagement._
 import se.scalablesolutions.akka.stm.TransactionManagement
-<<<<<<< HEAD
-import se.scalablesolutions.akka.remote.protocol.RemoteProtocol._
+import se.scalablesolutions.akka.dispatch.MessageInvocation
 import se.scalablesolutions.akka.remote.{RemoteServer, MessageSerializer}
-=======
-import se.scalablesolutions.akka.dispatch.MessageInvocation
-import se.scalablesolutions.akka.remote.{RemoteServer, RemoteRequestProtocolIdFactory, MessageSerializer}
->>>>>>> 75d148cc
 import se.scalablesolutions.akka.remote.protocol.RemoteProtocol.{ActorType => ActorTypeProtocol, _}
 import ActorTypeProtocol._
 import se.scalablesolutions.akka.config.{AllForOneStrategy, OneForOneStrategy, FaultHandlingStrategy}
@@ -115,20 +110,13 @@
         .build
 
     val builder = SerializedActorRefProtocol.newBuilder
-<<<<<<< HEAD
       .setUuid(UuidProtocol.newBuilder.setHigh(actorRef.uuid.getTime).setLow(actorRef.uuid.getClockSeqAndNode).build)
       .setId(actorRef.id)
       .setActorClassname(actorRef.actorClass.getName)
       .setOriginalAddress(originalAddress)
       .setIsTransactor(actorRef.isTransactor)
       .setTimeout(actorRef.timeout)
-=======
-        .setUuid(actorRef.uuid)
-        .setId(actorRef.id)
-        .setActorClassname(actorRef.actorClass.getName)
-        .setOriginalAddress(originalAddress)
-        .setIsTransactor(actorRef.isTransactor)
-        .setTimeout(actorRef.timeout)
+
 
     if (serializeMailBox == true) {
       val messages = 
@@ -152,7 +140,6 @@
 
       requestProtocols.foreach(rp => builder.addMessages(rp))
     }
->>>>>>> 75d148cc
 
     actorRef.receiveTimeout.foreach(builder.setReceiveTimeout(_))
     builder.setActorInstance(ByteString.copyFrom(format.toBinary(actorRef.actor.asInstanceOf[T])))
@@ -265,24 +252,16 @@
     if (!registeredInRemoteNodeDuringSerialization) {
       Actor.log.debug("Register serialized Actor [%s] as remote @ [%s:%s]", actorClass.getName, host, port)
       RemoteServer.getOrCreateServer(homeAddress)
-      RemoteServer.registerActorByUuid(homeAddress, uuid, ar)
+      RemoteServer.registerActorByUuid(homeAddress, uuid.toString, ar)
       registeredInRemoteNodeDuringSerialization = true
     }
 
     RemoteActorRefProtocol.newBuilder
-<<<<<<< HEAD
       .setClassOrServiceName(uuid.toString)
       .setActorClassname(actorClass.getName)
       .setHomeAddress(AddressProtocol.newBuilder.setHostname(host).setPort(port).build)
       .setTimeout(timeout)
       .build
-=======
-        .setUuid(uuid)
-        .setActorClassname(actorClass.getName)
-        .setHomeAddress(AddressProtocol.newBuilder.setHostname(host).setPort(port).build)
-        .setTimeout(timeout)
-        .build
->>>>>>> 75d148cc
   }
 
   def createRemoteRequestProtocolBuilder(
@@ -325,16 +304,10 @@
     val id = registerSupervisorAsRemoteActor
     if (id.isDefined) requestBuilder.setSupervisorUuid(UuidProtocol.newBuilder.setHigh(id.get.getTime).setLow(id.get.getClockSeqAndNode).build)
 
-<<<<<<< HEAD
     senderOption.foreach { sender =>
       RemoteServer.getOrCreateServer(sender.homeAddress).register(sender.uuid.toString, sender)
       requestBuilder.setSender(toRemoteActorRefProtocol(sender))
-=======
-    senderOption.foreach {
-      sender =>
-        RemoteServer.getOrCreateServer(sender.homeAddress).register(sender.uuid, sender)
-        requestBuilder.setSender(toRemoteActorRefProtocol(sender))
->>>>>>> 75d148cc
+
     }
     requestBuilder
   }
