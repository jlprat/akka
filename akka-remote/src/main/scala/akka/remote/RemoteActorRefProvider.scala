/**
 * Copyright (C) 2009-2011 Typesafe Inc. <http://www.typesafe.com>
 */

package akka.remote

import akka.AkkaException
import akka.actor._
import akka.actor.Actor._
import akka.actor.Status._
import akka.routing._
import akka.dispatch._
import akka.util.duration._
import akka.config.ConfigurationException
import akka.event.{ DeathWatch, Logging }
import akka.serialization.{ Serialization, Serializer, Compression }
import akka.serialization.Compression.LZF
import akka.remote.RemoteProtocol._
import akka.remote.RemoteProtocol.RemoteSystemDaemonMessageType._
import java.net.InetSocketAddress
import java.util.concurrent.ConcurrentHashMap
import com.google.protobuf.ByteString
import java.util.concurrent.atomic.AtomicBoolean
import akka.event.EventStream

/**
 * Remote ActorRefProvider. Starts up actor on remote node and creates a RemoteActorRef representing it.
 *
 * @author <a href="http://jonasboner.com">Jonas Bon&#233;r</a>
 */
class RemoteActorRefProvider(
  val settings: ActorSystem.Settings,
  val rootPath: ActorPath,
  val eventStream: EventStream,
  val dispatcher: MessageDispatcher,
  val scheduler: Scheduler) extends ActorRefProvider {

  val log = Logging(eventStream, this)

  import java.util.concurrent.ConcurrentHashMap
  import akka.dispatch.Promise

  val local = new LocalActorRefProvider(settings, rootPath, eventStream, dispatcher, scheduler)
  def deathWatch = local.deathWatch
  def guardian = local.guardian
  def systemGuardian = local.systemGuardian
  def nodename = local.nodename
  def tempName = local.tempName

  @volatile
  var remote: Remote = _

  private val actors = new ConcurrentHashMap[String, AnyRef]

  @volatile
  private var remoteDaemonConnectionManager: RemoteConnectionManager = _

  def init(system: ActorSystemImpl) {
    local.init(system)
    remote = new Remote(system, nodename)
    remoteDaemonConnectionManager = new RemoteConnectionManager(system, remote)
  }

  private[akka] def theOneWhoWalksTheBubblesOfSpaceTime: ActorRef = local.theOneWhoWalksTheBubblesOfSpaceTime
  private[akka] def terminationFuture = local.terminationFuture

  private[akka] def deployer: Deployer = local.deployer

  def defaultDispatcher = dispatcher
  def defaultTimeout = settings.ActorTimeout

  private[akka] def actorOf(system: ActorSystemImpl, props: Props, supervisor: ActorRef, name: String, systemService: Boolean): ActorRef =
    actorOf(system, props, supervisor, supervisor.path / name, systemService)

  private[akka] def actorOf(system: ActorSystemImpl, props: Props, supervisor: ActorRef, path: ActorPath, systemService: Boolean): ActorRef =
    if (systemService) local.actorOf(system, props, supervisor, path, systemService)
    else {
      val name = path.name
      val newFuture = Promise[ActorRef](5000)(defaultDispatcher) // FIXME is this proper timeout?

      actors.putIfAbsent(path.toString, newFuture) match { // we won the race -- create the actor and resolve the future
        case null ⇒
          val actor: ActorRef = try {
            deployer.lookupDeploymentFor(path.toString) match {
              case Some(DeploymentConfig.Deploy(_, _, routerType, nrOfInstances, DeploymentConfig.RemoteScope(remoteAddresses))) ⇒

                // FIXME move to AccrualFailureDetector as soon as we have the Gossiper up and running and remove the option to select impl in the akka.conf file since we only have one
                // val failureDetector = DeploymentConfig.failureDetectorTypeFor(failureDetectorType) match {
                //   case FailureDetectorType.NoOp                           ⇒ new NoOpFailureDetector
                //   case FailureDetectorType.RemoveConnectionOnFirstFailure ⇒ new RemoveConnectionOnFirstFailureFailureDetector
                //   case FailureDetectorType.BannagePeriod(timeToBan)       ⇒ new BannagePeriodFailureDetector(timeToBan)
                //   case FailureDetectorType.Custom(implClass)              ⇒ FailureDetector.createCustomFailureDetector(implClass)
                // }

                def isReplicaNode: Boolean = remoteAddresses exists { _ == system.address }

                //system.eventHandler.debug(this, "%s: Deploy Remote Actor with address [%s] connected to [%s]: isReplica(%s)".format(system.defaultAddress, address, remoteAddresses.mkString, isReplicaNode))

                if (isReplicaNode) {
                  // we are on one of the replica node for this remote actor
                  local.actorOf(system, props, supervisor, name, true) //FIXME systemService = true here to bypass Deploy, should be fixed when create-or-get is replaced by get-or-create
                } else {

                  // we are on the single "reference" node uses the remote actors on the replica nodes
                  val routerFactory: () ⇒ Router = DeploymentConfig.routerTypeFor(routerType) match {
                    case RouterType.Direct ⇒
                      if (remoteAddresses.size != 1) throw new ConfigurationException(
                        "Actor [%s] configured with Direct router must have exactly 1 remote node configured. Found [%s]"
                          .format(name, remoteAddresses.mkString(", ")))
                      () ⇒ new DirectRouter

                    case RouterType.Random ⇒
                      if (remoteAddresses.size < 1) throw new ConfigurationException(
                        "Actor [%s] configured with Random router must have at least 1 remote node configured. Found [%s]"
                          .format(name, remoteAddresses.mkString(", ")))
                      () ⇒ new RandomRouter

                    case RouterType.RoundRobin ⇒
                      if (remoteAddresses.size < 1) throw new ConfigurationException(
                        "Actor [%s] configured with RoundRobin router must have at least 1 remote node configured. Found [%s]"
                          .format(name, remoteAddresses.mkString(", ")))
                      () ⇒ new RoundRobinRouter

                    case RouterType.ScatterGather ⇒
                      if (remoteAddresses.size < 1) throw new ConfigurationException(
                        "Actor [%s] configured with ScatterGather router must have at least 1 remote node configured. Found [%s]"
                          .format(name, remoteAddresses.mkString(", ")))
                      () ⇒ new ScatterGatherFirstCompletedRouter()(defaultDispatcher, defaultTimeout)

                    case RouterType.LeastCPU          ⇒ sys.error("Router LeastCPU not supported yet")
                    case RouterType.LeastRAM          ⇒ sys.error("Router LeastRAM not supported yet")
                    case RouterType.LeastMessages     ⇒ sys.error("Router LeastMessages not supported yet")
                    case RouterType.Custom(implClass) ⇒ () ⇒ Routing.createCustomRouter(implClass)
                  }

                  val connections = (Map.empty[RemoteAddress, ActorRef] /: remoteAddresses) { (conns, a) ⇒
                    val remoteAddress = RemoteAddress(a.hostname, a.port)
                    conns + (remoteAddress -> RemoteActorRef(remote.system.provider, remote.server, remoteAddress, path, None))
                  }

                  val connectionManager = new RemoteConnectionManager(system, remote, connections)

                  connections.keys foreach { useActorOnNode(system, _, path.toString, props.creator) }

                  actorOf(system, RoutedProps(routerFactory = routerFactory, connectionManager = connectionManager), supervisor, name)
                }

              case deploy ⇒ local.actorOf(system, props, supervisor, name, systemService)
            }
          } catch {
            case e: Exception ⇒
              newFuture completeWithException e // so the other threads gets notified of error
              throw e
          }

          // actor foreach system.registry.register // only for ActorRegistry backward compat, will be removed later

          newFuture completeWithResult actor
          actors.replace(path.toString, newFuture, actor)
          actor
        case actor: ActorRef   ⇒ actor
        case future: Future[_] ⇒ future.get.asInstanceOf[ActorRef]
      }
    }

  /**
   * Copied from LocalActorRefProvider...
   */
  // FIXME: implement supervision
  def actorOf(system: ActorSystem, props: RoutedProps, supervisor: ActorRef, name: String): ActorRef = {
    if (props.connectionManager.isEmpty) throw new ConfigurationException("RoutedProps used for creating actor [" + name + "] has zero connections configured; can't create a router")
    new RoutedActorRef(system, props, supervisor, name)
  }

  def actorFor(path: Iterable[String]): Option[ActorRef] = actors.get(ActorPath.join(path)) match {
    case null              ⇒ local.actorFor(path)
    case actor: ActorRef   ⇒ Some(actor)
    case future: Future[_] ⇒ Some(future.get.asInstanceOf[ActorRef])
  }

  // TODO remove me
  val optimizeLocal = new AtomicBoolean(true)
  def optimizeLocalScoped_?() = optimizeLocal.get

  /**
   * Returns true if the actor was in the provider's cache and evicted successfully, else false.
   */
  private[akka] def evict(path: String): Boolean = actors.remove(path) ne null

  private[akka] def serialize(actor: ActorRef): SerializedActorRef = actor match {
    case r: RemoteActorRef ⇒ new SerializedActorRef(r.remoteAddress, actor.path.toString)
    case other             ⇒ local.serialize(actor)
  }

  private[akka] def deserialize(actor: SerializedActorRef): Option[ActorRef] = {
    val remoteAddress = RemoteAddress(actor.hostname, actor.port)
    if (optimizeLocalScoped_? && remoteAddress == rootPath.remoteAddress) {
      local.actorFor(ActorPath.split(actor.path))
    } else {
      log.debug("{}: Creating RemoteActorRef with address [{}] connected to [{}]", rootPath.remoteAddress, actor.path, remoteAddress)
      Some(RemoteActorRef(remote.system.provider, remote.server, remoteAddress, rootPath / ActorPath.split(actor.path), None)) //Should it be None here
    }
  }

  /**
   * Using (checking out) actor on a specific node.
   */
  def useActorOnNode(system: ActorSystem, remoteAddress: RemoteAddress, actorPath: String, actorFactory: () ⇒ Actor) {
    log.debug("[{}] Instantiating Actor [{}] on node [{}]", rootPath, actorPath, remoteAddress)

    val actorFactoryBytes =
      system.serialization.serialize(actorFactory) match {
        case Left(error)  ⇒ throw error
        case Right(bytes) ⇒ if (remote.shouldCompressData) LZF.compress(bytes) else bytes
      }

    val command = RemoteSystemDaemonMessageProtocol.newBuilder
      .setMessageType(USE)
      .setActorPath(actorPath)
      .setPayload(ByteString.copyFrom(actorFactoryBytes))
      .build()

    val connectionFactory = () ⇒ deserialize(new SerializedActorRef(remoteAddress, remote.remoteDaemon.path.toString)).get

    // try to get the connection for the remote address, if not already there then create it
    val connection = remoteDaemonConnectionManager.putIfAbsent(remoteAddress, connectionFactory)

    sendCommandToRemoteNode(connection, command, withACK = true) // ensure we get an ACK on the USE command
  }

  private def sendCommandToRemoteNode(connection: ActorRef, command: RemoteSystemDaemonMessageProtocol, withACK: Boolean) {
    if (withACK) {
      try {
        val f = connection ? (command, remote.remoteSystemDaemonAckTimeout)
        (try f.await.value catch { case _: FutureTimeoutException ⇒ None }) match {
          case Some(Right(receiver)) ⇒
            log.debug("Remote system command sent to [{}] successfully received", receiver)

          case Some(Left(cause)) ⇒
            log.error(cause, cause.toString)
            throw cause

          case None ⇒
            val error = new RemoteException("Remote system command to [%s] timed out".format(connection.address))
            log.error(error, error.toString)
            throw error
        }
      } catch {
        case e: Exception ⇒
          log.error(e, "Could not send remote system command to [{}] due to: {}", connection.address, e.toString)
          throw e
      }
    } else {
      connection ! command
    }
  }

  private[akka] def createDeathWatch(): DeathWatch = local.createDeathWatch() //FIXME Implement Remote DeathWatch

  private[akka] def ask(message: Any, recipient: ActorRef, within: Timeout): Future[Any] = local.ask(message, recipient, within)

  private[akka] def tempPath = local.tempPath
}

/**
 * Remote ActorRef that is used when referencing the Actor on a different node than its "home" node.
 * This reference is network-aware (remembers its origin) and immutable.
 *
 * @author <a href="http://jonasboner.com">Jonas Bon&#233;r</a>
 */
private[akka] case class RemoteActorRef private[akka] (
  provider: ActorRefProvider,
  remote: RemoteSupport,
  remoteAddress: RemoteAddress,
  path: ActorPath,
  loader: Option[ClassLoader])
  extends ActorRef with ScalaActorRef {

  @volatile
  private var running: Boolean = true

  def name = path.name

  def address = remoteAddress + path.toString

  def isShutdown: Boolean = !running

  protected[akka] def sendSystemMessage(message: SystemMessage): Unit = unsupported

  override def !(message: Any)(implicit sender: ActorRef = null): Unit = remote.send(message, Option(sender), remoteAddress, this, loader)

<<<<<<< HEAD
  override def ?(message: Any)(implicit timeout: Timeout): Future[Any] = remote.app.provider.ask(message, this, timeout)
=======
  def ?(message: Any)(implicit timeout: Timeout): Future[Any] = provider.ask(message, this, timeout)
>>>>>>> 4470cf0d

  def suspend(): Unit = ()

  def resume(): Unit = ()

  def stop() { //FIXME send the cause as well!
    synchronized {
      if (running) {
        running = false
        remote.send(new Terminate(), None, remoteAddress, this, loader)
      }
    }
  }

  @throws(classOf[java.io.ObjectStreamException])
  private def writeReplace(): AnyRef = provider.serialize(this)

  def startsWatching(actorRef: ActorRef): ActorRef = unsupported //FIXME Implement

  def stopsWatching(actorRef: ActorRef): ActorRef = unsupported //FIXME Implement

  protected[akka] def restart(cause: Throwable): Unit = ()

  private def unsupported = throw new UnsupportedOperationException("Not supported for RemoteActorRef")
}<|MERGE_RESOLUTION|>--- conflicted
+++ resolved
@@ -289,11 +289,7 @@
 
   override def !(message: Any)(implicit sender: ActorRef = null): Unit = remote.send(message, Option(sender), remoteAddress, this, loader)
 
-<<<<<<< HEAD
-  override def ?(message: Any)(implicit timeout: Timeout): Future[Any] = remote.app.provider.ask(message, this, timeout)
-=======
-  def ?(message: Any)(implicit timeout: Timeout): Future[Any] = provider.ask(message, this, timeout)
->>>>>>> 4470cf0d
+  override def ?(message: Any)(implicit timeout: Timeout): Future[Any] = provider.ask(message, this, timeout)
 
   def suspend(): Unit = ()
 
