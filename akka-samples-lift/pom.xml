
<project xmlns="http://maven.apache.org/POM/4.0.0" xmlns:xsi="http://www.w3.org/2001/XMLSchema-instance" xsi:schemaLocation="http://maven.apache.org/POM/4.0.0 http://maven.apache.org/maven-v4_0_0.xsd">
  <modelVersion>4.0.0</modelVersion>

  <artifactId>akka-samples-lift</artifactId>
  <name>Akka Lift Samples Module</name>

  <packaging>war</packaging>

  <parent>
    <artifactId>akka</artifactId>
    <groupId>se.scalablesolutions.akka</groupId>
    <version>0.6</version>
    <relativePath>../pom.xml</relativePath>
  </parent>

  <properties>
    <lift.version>1.1-M6</lift.version>
  </properties>

  <dependencies>
   <dependency>
      <artifactId>akka-util-java</artifactId>
      <groupId>${project.groupId}</groupId>
      <version>${project.version}</version>
    </dependency>
    <dependency>
      <artifactId>akka-util</artifactId>
      <groupId>${project.groupId}</groupId>
      <version>${project.version}</version>
    </dependency>
    <dependency>
      <artifactId>akka-core</artifactId>
      <groupId>${project.groupId}</groupId>
      <version>${project.version}</version>
    </dependency>
    <dependency>
<<<<<<< HEAD
=======
      <artifactId>akka-persistence-cassandra</artifactId>
>>>>>>> 06399260
      <groupId>${project.groupId}</groupId>
      <artifactId>akka-persistence-cassandra</artifactId>
      <version>${project.version}</version>
    </dependency>
    <dependency>
      <artifactId>akka-rest</artifactId>
      <groupId>${project.groupId}</groupId>
      <version>${project.version}</version>
    </dependency>
    <dependency>
      <artifactId>akka-kernel</artifactId>
      <groupId>${project.groupId}</groupId>
      <version>${project.version}</version>
    </dependency>
    <dependency>
      <groupId>javax.ws.rs</groupId>
      <artifactId>jsr311-api</artifactId>
      <version>1.0</version>
    </dependency>
    <dependency>
      <groupId>org.scala-lang</groupId>
      <artifactId>scala-library</artifactId>
      <version>${scala.version}</version>
    </dependency>
    <dependency>
      <groupId>net.liftweb</groupId>
      <artifactId>lift-util</artifactId>
      <version>${lift.version}</version>
    </dependency>
    <dependency>
      <groupId>net.liftweb</groupId>
      <artifactId>lift-webkit</artifactId>
      <version>${lift.version}</version>
    </dependency>
    <dependency>
      <groupId>javax.servlet</groupId>
      <artifactId>servlet-api</artifactId>
      <version>2.5</version>
      <scope>provided</scope>
    </dependency>
    <dependency>
      <groupId>junit</groupId>
      <artifactId>junit</artifactId>
      <version>4.5</version>
      <scope>test</scope>
    </dependency>
    <dependency>
      <groupId>org.mortbay.jetty</groupId>
      <artifactId>jetty</artifactId>
      <version>[6.1.6,)</version>
      <scope>test</scope>
    </dependency>
    <dependency>
      <groupId>org.scala-lang</groupId>
      <artifactId>scala-compiler</artifactId>
      <version>${scala.version}</version>
      <scope>test</scope>
    </dependency>
  </dependencies>
</project><|MERGE_RESOLUTION|>--- conflicted
+++ resolved
@@ -35,12 +35,8 @@
       <version>${project.version}</version>
     </dependency>
     <dependency>
-<<<<<<< HEAD
-=======
       <artifactId>akka-persistence-cassandra</artifactId>
->>>>>>> 06399260
       <groupId>${project.groupId}</groupId>
-      <artifactId>akka-persistence-cassandra</artifactId>
       <version>${project.version}</version>
     </dependency>
     <dependency>
