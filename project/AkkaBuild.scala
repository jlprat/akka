--- conflicted
+++ resolved
@@ -558,12 +558,9 @@
     val scalatest   = "org.scalatest"               % "scalatest_2.9.1"     % V.Scalatest  % "test" // ApacheV2
     val scalacheck  = "org.scala-tools.testing"     % "scalacheck_2.9.1"    % "1.9"        % "test" // New BSD
     val specs2      = "org.specs2"                  % "specs2_2.9.1"        % "1.9"        % "test" // Modified BSD / ApacheV2
-<<<<<<< HEAD
     val tinybundles = "org.ops4j.pax.tinybundles"   % "tinybundles"         % "1.0.0"      % "test" // ApacheV2
     val log4j       = "log4j"                       % "log4j"               % "1.2.14"     % "test" // ApacheV2
-=======
     val junitIntf   = "com.novocode"                % "junit-interface"     % "0.8"        % "test" // MIT
->>>>>>> 804c182c
   }
 }
 
