package akka.actor

import org.scalatest.WordSpec
import org.scalatest.matchers.MustMatchers
import akka.config.Config

class ClusterSpec extends WordSpec with MustMatchers {

  "ClusterSpec: A Deployer" must {
    "be able to parse 'akka.actor.cluster._' config elements" in {
      import Config.config._

      //akka.cluster
      getString("akka.cluster.name") must equal(Some("test-cluster"))
      getString("akka.cluster.zookeeper-server-addresses") must equal(Some("localhost:2181"))
      getInt("akka.remote.server.port") must equal(Some(2552))
      getInt("akka.cluster.max-time-to-wait-until-connected") must equal(Some(30))
      getInt("akka.cluster.session-timeout") must equal(Some(60))
      getInt("akka.cluster.connection-timeout") must equal(Some(60))
      getBool("akka.remote.use-compression") must equal(Some(false))
      getInt("akka.cluster.connection-timeout") must equal(Some(60))
      getInt("akka.remote.remote-daemon-ack-timeout") must equal(Some(30))
      getBool("akka.cluster.include-ref-node-in-replica-set") must equal(Some(true))
<<<<<<< HEAD
      getString("akka.cluster.layer") must equal(Some("akka.cluster.netty.NettyRemoteSupport"))
      getString("akka.cluster.secure-cookie") must equal(Some(""))
=======
      getString("akka.remote.compression-scheme") must equal(Some(""))
      getInt("akka.remote.zlib-compression-level") must equal(Some(6))
      getString("akka.remote.layer") must equal(Some("akka.cluster.netty.NettyRemoteSupport"))
      getString("akka.remote.secure-cookie") must equal(Some(""))
>>>>>>> 1bfe3716
      getString("akka.cluster.log-directory") must equal(Some("_akka_cluster"))

      //akka.cluster.replication
      getString("akka.cluster.replication.digest-type") must equal(Some("MAC"))
      getString("akka.cluster.replication.password") must equal(Some("secret"))
      getInt("akka.cluster.replication.ensemble-size") must equal(Some(3))
      getInt("akka.cluster.replication.quorum-size") must equal(Some(2))
      getInt("akka.cluster.replication.snapshot-frequency") must equal(Some(1000))
      getInt("akka.cluster.replication.timeout") must equal(Some(30))

      //akka.remote.server
      getInt("akka.remote.server.port") must equal(Some(2552))
      getInt("akka.remote.server.message-frame-size") must equal(Some(1048576))
      getInt("akka.remote.server.connection-timeout") must equal(Some(120))
      getBool("akka.remote.server.require-cookie") must equal(Some(false))
      getBool("akka.remote.server.untrusted-mode") must equal(Some(false))
      getInt("akka.remote.server.backlog") must equal(Some(4096))
      getInt("akka.remote.server.execution-pool-keepalive") must equal(Some(60))
      getInt("akka.remote.server.execution-pool-size") must equal(Some(16))
      getInt("akka.remote.server.max-channel-memory-size") must equal(Some(0))
      getInt("akka.remote.server.max-total-memory-size") must equal(Some(0))

      //akka.remote.client
      getBool("akka.remote.client.buffering.retry-message-send-on-failure") must equal(Some(false))
      getInt("akka.remote.client.buffering.capacity") must equal(Some(-1))
      getInt("akka.remote.client.reconnect-delay") must equal(Some(5))
      getInt("akka.remote.client.read-timeout") must equal(Some(3600))
      getInt("akka.remote.client.reap-futures-delay") must equal(Some(5))
      getInt("akka.remote.client.reconnection-time-window") must equal(Some(600))
    }
  }
}<|MERGE_RESOLUTION|>--- conflicted
+++ resolved
@@ -17,19 +17,10 @@
       getInt("akka.cluster.max-time-to-wait-until-connected") must equal(Some(30))
       getInt("akka.cluster.session-timeout") must equal(Some(60))
       getInt("akka.cluster.connection-timeout") must equal(Some(60))
-      getBool("akka.remote.use-compression") must equal(Some(false))
-      getInt("akka.cluster.connection-timeout") must equal(Some(60))
       getInt("akka.remote.remote-daemon-ack-timeout") must equal(Some(30))
       getBool("akka.cluster.include-ref-node-in-replica-set") must equal(Some(true))
-<<<<<<< HEAD
-      getString("akka.cluster.layer") must equal(Some("akka.cluster.netty.NettyRemoteSupport"))
-      getString("akka.cluster.secure-cookie") must equal(Some(""))
-=======
-      getString("akka.remote.compression-scheme") must equal(Some(""))
-      getInt("akka.remote.zlib-compression-level") must equal(Some(6))
       getString("akka.remote.layer") must equal(Some("akka.cluster.netty.NettyRemoteSupport"))
       getString("akka.remote.secure-cookie") must equal(Some(""))
->>>>>>> 1bfe3716
       getString("akka.cluster.log-directory") must equal(Some("_akka_cluster"))
 
       //akka.cluster.replication
