--- conflicted
+++ resolved
@@ -1078,7 +1078,6 @@
       }
 
       stop
-<<<<<<< HEAD
     }
 
     @tailrec def attemptRestart() {
@@ -1108,29 +1107,6 @@
 
               success
           }
-=======
-    } else {
-      guard.withGuard {
-        _status = ActorRefInternals.BEING_RESTARTED
-        lifeCycle match {
-          case Temporary => shutDownTemporaryActor(this)
-          case _ =>
-            val failedActor = actorInstance.get
-
-            // either permanent or none where default is permanent
-            Actor.log.info("Restarting actor [%s] configured as PERMANENT.", id)
-            Actor.log.debug("Restarting linked actors for actor [%s].", id)
-            restartLinkedActors(reason, maxNrOfRetries, withinTimeRange)
-
-            Actor.log.debug("Invoking 'preRestart' for failed actor instance [%s].", id)
-            if (isProxyableDispatcher(failedActor))
-              restartProxyableDispatcher(failedActor, reason)
-            else
-              restartActor(failedActor, reason)
-
-            _status = ActorRefInternals.RUNNING
-            dispatcher.resume(this)
->>>>>>> c276c621
         }
       } else {
         tooManyRestarts
